--- conflicted
+++ resolved
@@ -46,53 +46,12 @@
             index_name=self.docs_db,
             environment=self.pinecone_env
         )
-<<<<<<< HEAD
-=======
-        return {"results": "\n\n".join([format_doc(result) for result in results])}
-
-
-file_extensions = {
-    "py": "python",
-    "ipynb": "notebook",
-    "md": "markdown",
-}
-
-
-class SearchCode(BaseModel):
-    """Searches code examples and tutorials on using Weights & Biases. Remember to specify the file type if you want to search for a specific `file_type`."""
-
-    search_query: str = Field(
-        ...,
-        description="A detailed Natural Language query to search the Weights & Biases documentation for",
-    )
-    num_results: int = Field(10, description="The number of results to return")
-    docs_db: str = "data/docsdb"
-    file_types: list[Literal["py", "ipynb", "md"]] = Field(
-        ...,
-        description="The file types to search for. Defaults to only py files. Allowed values are `py`, `ipynb`, and `md`.",
-    )
-    _retriever: Any = PrivateAttr()
-
-    def model_post_init(self, _context: Any) -> None:
-        from retriever import RetrieverWithReranker, VectorStoreSearchEngine
-
-        search_engine = VectorStoreSearchEngine(uri=self.docs_db)
->>>>>>> 452c4434
         search_engine = asyncio.run(search_engine.load())
 
         self._retriever = RetrieverWithReranker(search_engine=search_engine)
 
     @weave.op
     async def run(self) -> dict[str, str]:
-<<<<<<< HEAD
-=======
-
-        filters = "file_type IN ({})".format(
-            ", ".join(
-                f"'{file_extensions[file_type]}'" for file_type in self.file_types
-            )
-        )
->>>>>>> 452c4434
         results = await self._retriever.invoke(
             self.search_query, top_k=self.num_results * 2, top_n=self.num_results
         )
@@ -101,10 +60,6 @@
 tools = [
     SearchInternet(search_query=""),
     SearchDocumentation(search_query="", num_results=5),
-<<<<<<< HEAD
-=======
-    SearchCode(search_query="", num_results=5, file_types=["py", "ipynb", "md"]),
->>>>>>> 452c4434
 ]
 
 
