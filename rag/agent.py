import json
from typing import Any

import weave
from litellm import acompletion
from litellm.types.utils import ModelResponse

from tools import FUNCTION_MAP, TOOL_SCHEMAS


<<<<<<< HEAD
class Agent(weave.Model):
    system_prompt: str = open("prompts/agent.txt", "r").read()
    model: str = "gpt-4o-mini"
=======
class WandbAgent(weave.Model):
    """An agent that processes user queries and generates responses using various tools."""

    # Load the system prompt from a file
    system_prompt: str = open("prompts/agent.txt", "r").read()
    model: str = "gpt-4o"
>>>>>>> 452c4434
    temperature: float = 0.1
    tools: list[dict[str, Any]] = TOOL_SCHEMAS

    @weave.op
    async def call_llm(self, messages=None, tools=None) -> ModelResponse:
        """
        Calls the language model with the provided messages and tools.

        Args:
            messages (list, optional): List of messages to send to the model.
            tools (list, optional): List of tools to use with the model.

        Returns:
            ModelResponse: The response from the language model.
        """
        response = await acompletion(
            model=self.model,
            temperature=self.temperature,
            messages=messages,
            tools=tools,
        )
        return response

    @weave.op
    async def run_tool_calls(self, messages=None, tool_calls=None):
        """
        Executes tool calls and appends the results to the messages.

        Args:
            messages (list, optional): List of messages to update with tool results.
            tool_calls (list, optional): List of tool calls to execute.

        Returns:
            list: Updated list of messages with tool results.
        """
        for idx, tc in enumerate(tool_calls):
            tool_result = await FUNCTION_MAP[tc.function.name](
                **json.loads(tc.function.arguments)
            ).run()
            tool_result = json.dumps(tool_result)
            messages.append(
                {
                    "role": "tool",
                    "tool_call_id": tc.id,
                    "name": tc.function.name,
                    "content": tool_result,
                }
            )
        return messages

    @weave.op
    async def run_agent(self, query, messages=None):
        """
        Runs the agent to process a query and generate a response.

        Args:
            query (str): The user query to process.
            messages (list, optional): List of messages to send to the model.

        Returns:
            list: Updated list of messages with the agent's response.
        """
        if messages is None:
            messages = []

        if "system" not in {m.get("role") for m in messages}:
            messages.append({"role": "system", "content": self.system_prompt})

        messages.append({"role": "user", "content": query})

        response = await self.call_llm(messages=messages, tools=self.tools)
        response_message = response.choices[0].message
        tool_calls = response_message.tool_calls

        if tool_calls:
            messages.append({"role": "assistant", "tool_calls": tool_calls})
            messages = await self.run_tool_calls(messages, tool_calls)

            response = await self.call_llm(messages=messages, tools=self.tools)
            response_message = response.choices[0].message

        messages.append({"role": "assistant", "content": response_message.content})

        return messages

    @weave.op
    async def invoke(self, query: str) -> dict[str, str]:
        """
        Invokes the agent to process a query and return the final response.

        Args:
            query (str): The user query to process.

        Returns:
            dict: A dictionary containing the final response.
        """
        results = await self.run_agent(query)
        return {"answer": results[-1]["content"]}<|MERGE_RESOLUTION|>--- conflicted
+++ resolved
@@ -8,18 +8,9 @@
 from tools import FUNCTION_MAP, TOOL_SCHEMAS
 
 
-<<<<<<< HEAD
 class Agent(weave.Model):
     system_prompt: str = open("prompts/agent.txt", "r").read()
     model: str = "gpt-4o-mini"
-=======
-class WandbAgent(weave.Model):
-    """An agent that processes user queries and generates responses using various tools."""
-
-    # Load the system prompt from a file
-    system_prompt: str = open("prompts/agent.txt", "r").read()
-    model: str = "gpt-4o"
->>>>>>> 452c4434
     temperature: float = 0.1
     tools: list[dict[str, Any]] = TOOL_SCHEMAS
 
