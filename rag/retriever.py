--- conflicted
+++ resolved
@@ -4,23 +4,15 @@
 from threading import Lock
 from typing import Any
 
-<<<<<<< HEAD
 import Stemmer
 import pinecone
 from pinecone.grpc import PineconeGRPC as Pinecone
 
-=======
->>>>>>> 452c4434
 import bm25s
 import litellm
 import numpy as np
 import Stemmer
 import weave
-<<<<<<< HEAD
-=======
-from lancedb.index import FTS
-from litellm import aembedding
->>>>>>> 452c4434
 from litellm.caching.caching import Cache
 from pydantic import PrivateAttr
 from rerankers import Reranker as AnsReranker
@@ -162,7 +154,6 @@
         return output
 
 
-<<<<<<< HEAD
 async def batch_embed(pc, docs, input_type="search_document", batch_size=50):
     all_embeddings = []
     for i in range(0, len(docs), batch_size):
@@ -174,25 +165,6 @@
         )
         all_embeddings.append(embeddings)
     return np.array(all_embeddings)
-=======
-async def batch_embed(
-    vectorizer, docs, input_type=None, dimensions=None, batch_size=50
-):
-    if input_type is None:
-        _vectorizer = vectorizer
-    else:
-        _vectorizer = partial(vectorizer, input_type=input_type)
-    if dimensions is None:
-        __vectorizer = _vectorizer
-    else:
-        __vectorizer = partial(_vectorizer, dimensions=dimensions)
-    all_embeddings = []
-    for i in range(0, len(docs), batch_size):
-        batch = docs[i : i + batch_size]
-        embeddings = await __vectorizer(input=batch)
-        all_embeddings.append([embedding["embedding"] for embedding in embeddings.data])
-    return np.concatenate(all_embeddings, axis=0)
->>>>>>> 452c4434
 
 
 class DenseSearchEngine:
@@ -205,18 +177,9 @@
         data (list): The data to be indexed.
     """
 
-<<<<<<< HEAD
     def __init__(self, model="multilingual-e5-large"):
         self._pc = Pinecone()
         self._model = model
-=======
-    def __init__(self, model="text-embedding-3-small"):
-        if "embed-" in model.lower():
-            self.is_cohere_model = True
-        else:
-            self.is_cohere_model = False
-        self._vectorizer = partial(aembedding, model=model, caching=True)
->>>>>>> 452c4434
         self._index = None
         self._data = None
 
@@ -230,18 +193,9 @@
         """
         self._data = data
         docs = [doc["text"] for doc in data]
-<<<<<<< HEAD
         embeddings = await batch_embed(
             self._pc, docs, input_type="search_document"
         )
-=======
-        if self.is_cohere_model:
-            embeddings = await batch_embed(
-                self._vectorizer, docs, input_type="search_document"
-            )
-        else:
-            embeddings = await batch_embed(self._vectorizer, docs, dimensions=512)
->>>>>>> 452c4434
         self._index = np.array(embeddings)
         return self
 
@@ -256,26 +210,11 @@
         Returns:
             list: A list of dictionaries containing the source, text, and score of the top-k results.
         """
-<<<<<<< HEAD
         query_embedding = await batch_embed(
             self._pc,
             [query],
             input_type="search_query",
         )
-=======
-        if self.is_cohere_model:
-            query_embedding = await batch_embed(
-                self._vectorizer,
-                [query],
-                input_type="search_query",
-            )
-        else:
-            query_embedding = await batch_embed(
-                self._vectorizer,
-                [query],
-                dimensions=512,
-            )
->>>>>>> 452c4434
         cosine_distances = cdist(query_embedding, self._index, metric="cosine")[0]
         top_k_indices = cosine_distances.argsort()[:top_k]
         output = []
@@ -312,7 +251,6 @@
 class VectorStoreSearchEngine:
     def __init__(
         self,
-<<<<<<< HEAD
         index_name="docs",
         embedding_model="multilingual-e5-large",
         environment="gcp-starter"
@@ -347,31 +285,6 @@
             ]
             self._index.upsert(vectors=vectors)
             
-=======
-        uri="data/docsdb",
-        embedding_model="text-embedding-3-small",
-    ):
-        if "embed-" in embedding_model.lower():
-            self.is_cohere_model = True
-        else:
-            self.is_cohere_model = False
-        self._vectorizer = partial(aembedding, model=embedding_model, caching=True)
-        self._uri = uri
-        self._db = None
-        self._table = None
-
-    async def fit(self, data):
-        self._db = await lancedb.connect_async(self._uri)
-        self._table = await self._db.create_table(
-            "docs",
-            data=make_batches_for_db(
-                self._vectorizer, data, is_cohere_model=self.is_cohere_model
-            ),
-            mode="overwrite",
-            exist_ok=True,
-        )
-        await self._table.create_index("text", config=FTS())
->>>>>>> 452c4434
         return self
 
     async def load(self):
@@ -380,7 +293,6 @@
         return self
 
     async def search(self, query, top_k=5, filters=None):
-<<<<<<< HEAD
         query_embedding = await batch_embed(
             self._pc,
             [query],
@@ -400,40 +312,6 @@
             result["score"] = round(float(match.score), 4)
             results.append(result)
             
-=======
-        if self.is_cohere_model:
-            query_embedding = await batch_embed(
-                self._vectorizer,
-                [query],
-                input_type="search_query",
-            )
-        else:
-            query_embedding = await batch_embed(
-                self._vectorizer,
-                [query],
-                dimensions=512,
-            )
-        if filters is not None:
-            results = (
-                await self._table.query()
-                .nearest_to(query_embedding[0])
-                .nearest_to_text(query)
-                .where(filters)
-                .limit(top_k)
-                .to_list()
-            )
-        else:
-            results = (
-                await self._table.query()
-                .nearest_to(query_embedding[0])
-                .nearest_to_text(query)
-                .limit(top_k)
-                .to_list()
-            )
-        results = [
-            {k: v for k, v in result.items() if k != "vector"} for result in results
-        ]
->>>>>>> 452c4434
         return results
 
 
@@ -446,7 +324,6 @@
 
 
 class Reranker(weave.Model):
-<<<<<<< HEAD
     model: str = "bge-reranker-v2-m3"
 
     @weave.op
@@ -469,37 +346,6 @@
             doc["score"] = round(float(result.score), 4)
             output_docs.append(doc)
         return output_docs
-=======
-    model: str = "gpt-4o-mini"
-    _reranker: Any = PrivateAttr()
-
-    def model_post_init(self, _context) -> None:
-        self._reranker = AnsReranker(
-            model_name=self.model,
-            model_type="rankgpt",
-            api_key=os.getenv("OPENAI_API_KEY"),
-        )
-
-    @weave.op
-    async def invoke(self, query: str, documents: list[dict[str, Any]], top_n: int = 5):
-        try:
-            reranked_docs = await self._reranker.rank_async(
-                query=query, docs=[doc["text"] for doc in documents]
-            )
-            reranked_docs = reranked_docs.top_k(top_n)
-            output_docs = []
-            for result in reranked_docs:
-                reranked_doc = documents[result.document.doc_id]
-                if result.score is not None:
-                    reranked_doc["score"] = round(float(result.score), 4)
-                output_docs.append(reranked_doc)
-            return output_docs
-        except Exception as e:
-            if len(documents) < top_n:
-                return documents
-            else:
-                return documents[:top_n]
->>>>>>> 452c4434
 
 
 class RetrieverWithReranker(Retriever):
