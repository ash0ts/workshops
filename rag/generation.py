from typing import Any

import weave
from litellm import acompletion


class ResponseGenerator(weave.Model):
    """Generates responses based on a query and provided documents.

    Attributes:
       model (str): The model to use for generating responses.
       temperature (float): The temperature setting for the model.
       max_tokens (int): The maximum number of tokens for the response.
       system_prompt (str): The system prompt to use for the model.
    """

    model: str = "gpt-4o-mini"
    temperature: float = 0.7
    max_tokens: int = 4096
<<<<<<< HEAD
    system_prompt: str = (
        "You are an AI assistant specializing in financial analysis and SEC filings interpretation. "
        "Answer questions about company financial reports, earnings calls, and regulatory filings "
        "based on the provided documents. Provide accurate, factual information and cite specific "
        "sources when referencing financial data. Note: not all documents may be relevant to the query."
    )
=======
    system_prompt: str
>>>>>>> 452c4434

    @weave.op
    async def invoke(
        self, query: str, documents: list[dict[str, Any]]
    ) -> dict[str, Any]:
        """Invokes the model to generate a response based on the query and documents.

        Args:
            query (str): The user query to process.
            documents (str): The list of documents to use for generating the response.

        Returns:
            dict: The response from the model in JSON format.
        """
        assert isinstance(documents, list), "Documents must be a list of dictionaries "
        assert all(
            isinstance(doc, dict) for doc in documents
        ), "Documents must be a list of dictionaries."
        if "command" in self.model.lower():
            response = await acompletion(
                model=self.model,
                messages=[
                    {"role": "system", "content": self.system_prompt},
                    {"role": "user", "content": query},
                ],
                temperature=self.temperature,
                max_tokens=self.max_tokens,
                documents=documents,
            )
        else:
            docs = ("\n\n".join([doc["document"] for doc in documents]),)
            response = await acompletion(
                model=self.model,
                messages=[
                    {
                        "role": "system",
                        "content": self.system_prompt.format(documents=docs),
                    },
                    {"role": "user", "content": query},
                ],
                temperature=self.temperature,
                max_tokens=self.max_tokens,
            )
        return response.model_dump(mode="json")


class SimpleResponseGenerator(ResponseGenerator):
    system_prompt: str = open("prompts/simple_system.txt", "r").read()


class QueryEnhancedResponseGenerator(ResponseGenerator):
    system_prompt: str = open("prompts/qe_system_prompt.txt", "r").read()

    @weave.op
    async def invoke(
        self, query: str, documents: list[dict[str, Any]], intents: str, language: str = "English"
    ) -> dict[str, Any]:
<<<<<<< HEAD
        response = await acompletion(
            model=self.model,
            messages=[
                {
                    "role": "system",
                    "content": self.system_prompt.format(intents=intents, language=language),
                },
                {"role": "user", "content": query},
            ],
            temperature=self.temperature,
            max_tokens=self.max_tokens,
            documents=documents,
        )
=======
        """
        Invokes the model to generate a response based on the query, documents, and intents.

        Args:
            query (str): The user query to process.
            documents (list[dict[str, Any]]): The list of documents to use for generating the response.
            intents (str): The intents to format into the system prompt.

        Returns:
            dict: The response from the model in JSON format.
        """
        if "command" in self.model.lower():
            response = await acompletion(
                model=self.model,
                messages=[
                    {
                        "role": "system",
                        "content": self.system_prompt.format(intents=intents),
                    },
                    {"role": "user", "content": query},
                ],
                temperature=self.temperature,
                max_tokens=self.max_tokens,
                documents=documents,
            )
        else:
            docs = ("\n\n".join([doc["document"] for doc in documents]),)
            response = await acompletion(
                model=self.model,
                messages=[
                    {
                        "role": "system",
                        "content": self.system_prompt.format(
                            intents=intents, documents=docs
                        ),
                    },
                    {"role": "user", "content": query},
                ],
                temperature=self.temperature,
                max_tokens=self.max_tokens,
            )
>>>>>>> 452c4434
        return response.model_dump(mode="json")<|MERGE_RESOLUTION|>--- conflicted
+++ resolved
@@ -17,16 +17,12 @@
     model: str = "gpt-4o-mini"
     temperature: float = 0.7
     max_tokens: int = 4096
-<<<<<<< HEAD
     system_prompt: str = (
         "You are an AI assistant specializing in financial analysis and SEC filings interpretation. "
         "Answer questions about company financial reports, earnings calls, and regulatory filings "
         "based on the provided documents. Provide accurate, factual information and cite specific "
         "sources when referencing financial data. Note: not all documents may be relevant to the query."
     )
-=======
-    system_prompt: str
->>>>>>> 452c4434
 
     @weave.op
     async def invoke(
@@ -84,21 +80,6 @@
     async def invoke(
         self, query: str, documents: list[dict[str, Any]], intents: str, language: str = "English"
     ) -> dict[str, Any]:
-<<<<<<< HEAD
-        response = await acompletion(
-            model=self.model,
-            messages=[
-                {
-                    "role": "system",
-                    "content": self.system_prompt.format(intents=intents, language=language),
-                },
-                {"role": "user", "content": query},
-            ],
-            temperature=self.temperature,
-            max_tokens=self.max_tokens,
-            documents=documents,
-        )
-=======
         """
         Invokes the model to generate a response based on the query, documents, and intents.
 
@@ -116,7 +97,7 @@
                 messages=[
                     {
                         "role": "system",
-                        "content": self.system_prompt.format(intents=intents),
+                        "content": self.system_prompt.format(intents=intents, language=language),
                     },
                     {"role": "user", "content": query},
                 ],
@@ -132,7 +113,7 @@
                     {
                         "role": "system",
                         "content": self.system_prompt.format(
-                            intents=intents, documents=docs
+                            intents=intents, documents=docs, language=language
                         ),
                     },
                     {"role": "user", "content": query},
@@ -140,5 +121,4 @@
                 temperature=self.temperature,
                 max_tokens=self.max_tokens,
             )
->>>>>>> 452c4434
         return response.model_dump(mode="json")